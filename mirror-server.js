const fs = require('fs');
const axios = require('axios');
const cron = require('node-cron');
const express = require('express');

const REPOS_FILE = 'repos.txt';
const PORT = 3100;
<<<<<<< HEAD
const MIRROR_BASE = process.env.MIRROR_BASE || 'https://gh.llkk.cc/'; // 镜像基础地址
=======
const MIRROR_BASE = process.env.MIRROR_BASE || 'https://gh.thfls.club/'; // 镜像基础地址
>>>>>>> 5a74b241
const CACHE_FILE = 'repo_cache.json'; // 版本信息缓存文件

let repoCache = {}; // 内存缓存

// 初始化加载缓存
function loadCache() {
    try {
        repoCache = JSON.parse(fs.readFileSync(CACHE_FILE));
        console.log(`已加载 ${Object.keys(repoCache).length} 个仓库的缓存`);
    } catch (e) {
        console.log('未找到缓存文件，将重新获取数据');
    }
}

// 保存缓存到文件
function saveCache() {
    fs.writeFileSync(CACHE_FILE, JSON.stringify(repoCache, null, 2));
}

// 获取仓库列表
function getRepositories() {
    return fs.readFileSync(REPOS_FILE, 'utf-8')
        .split('\n')
        .map(l => l.trim())
        .filter(l => l && !l.startsWith('#'));
}

// 更新单个仓库信息
async function updateRepo(repo) {
    const [owner, repoName] = repo.split('/');
    if (!owner || !repoName) return;

    try {
        const { data } = await axios.get(
            `https://api.github.com/repos/${owner}/${repoName}/releases/latest`, 
            {
                headers: {
                    'User-Agent': 'Node.js Mirror Proxy',
                    Authorization: process.env.GITHUB_TOKEN ? `token ${process.env.GITHUB_TOKEN}` : undefined
                }
            }
        );

        repoCache[repo] = {
            version: data.tag_name,
            assets: data.assets.map(a => ({
                name: a.name,
                download_url: a.browser_download_url
            })),
            updated_at: new Date().toISOString()
        };

        saveCache();
        console.log(`[${repo}] 缓存更新成功 (${data.tag_name})`);
    } catch (err) {
        console.error(`[${repo}] 更新失败:`, err.message);
    }
}

// 定时批量更新
function scheduleUpdates() {
    cron.schedule('0 3 * * *', async () => {
        console.log('开始执行定时更新...');
        for (const repo of getRepositories()) {
            await updateRepo(repo);
            await new Promise(resolve => setTimeout(resolve, 1000)); // 防止速率限制
        }
    });
}

// 启动Web服务
function startServer() {
    const app = express();

    // 首页列表
    app.get('/', (req, res) => {
        const repos = getRepositories();
        res.send(`
            <h1>TWOSI - 天外开源软件镜像站</h1>
            <ul>${repos.map(repo => `
                <li>
                    <a href="/${repo}/">${repo}</a>
                    (${repoCache[repo]?.version || '未知版本'})
                </li>`).join('')}
            </ul>
        `);
    });

    // 仓库文件列表
    app.get('/:owner/:repo', (req, res) => {
        const repo = `${req.params.owner}/${req.params.repo}`;
        const data = repoCache[repo];
        
        if (!data) return res.status(404).send('仓库未同步');

        res.send(`
            <h1>${repo} @ ${data.version}</h1>
            <ul>${data.assets.map(asset => `
                <li>
                    <a href="/${repo}/${asset.name}">${asset.name}</a>
                    <a href="${MIRROR_BASE}${asset.download_url}" download>(直接下载)</a>
                </li>`).join('')}
            </ul>
        `);
    });

    // 文件代理下载
    app.get('/:owner/:repo/:filename', (req, res) => {
        const repo = `${req.params.owner}/${req.params.repo}`;
        const filename = req.params.filename;
        const asset = repoCache[repo]?.assets.find(a => a.name === filename);

        if (!asset) return res.status(404).send('文件不存在');
        
        res.redirect(`${MIRROR_BASE}${asset.download_url}`);
    });

    app.listen(PORT, () => {
        console.log(`代理服务运行在 http://localhost:${PORT}`);
    });
}

// 初始化
async function main() {
    loadCache();
    scheduleUpdates();
    startServer();
    
    // 启动时立即更新
    console.log('首次数据同步开始...');
    for (const repo of getRepositories()) {
        await updateRepo(repo);
    }
}

main();<|MERGE_RESOLUTION|>--- conflicted
+++ resolved
@@ -5,11 +5,7 @@
 
 const REPOS_FILE = 'repos.txt';
 const PORT = 3100;
-<<<<<<< HEAD
-const MIRROR_BASE = process.env.MIRROR_BASE || 'https://gh.llkk.cc/'; // 镜像基础地址
-=======
 const MIRROR_BASE = process.env.MIRROR_BASE || 'https://gh.thfls.club/'; // 镜像基础地址
->>>>>>> 5a74b241
 const CACHE_FILE = 'repo_cache.json'; // 版本信息缓存文件
 
 let repoCache = {}; // 内存缓存
